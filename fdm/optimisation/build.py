from pathlib import Path
from typing import Optional, List, Tuple, Dict

import torch
from torch.utils.data import DataLoader

from fdm.configs import VaeArgs
from fdm.models import (
    AutoEncoder,
    PartitionedAeInn,
    build_conv_inn,
    build_fc_inn,
    VAE,
    EncodingSize,
)

__all__ = ["build_inn", "build_ae"]


def build_inn(
    args: VaeArgs,
    autoencoder: AutoEncoder,
    ae_loss_fn,
    is_image_data: bool,
    save_dir: Path,
    ae_enc_shape: Tuple[int, ...],
    context_loader: DataLoader,
) -> PartitionedAeInn:
    if is_image_data:
        inn_fn = build_conv_inn
    else:
        inn_fn = build_fc_inn

    inn = PartitionedAeInn(
        args=args,
        optimizer_args={"lr": args.inn_lr, "weight_decay": args.weight_decay},
        input_shape=ae_enc_shape,
        autoencoder=autoencoder,
        model=inn_fn(args, ae_enc_shape),
    )
    inn.to(args._device)

    if args.path_to_ae:
        save_dict = torch.load(args.path_to_ae, map_location=lambda storage, loc: storage)
        autoencoder.load_state_dict(save_dict["model"])
        if "args" in save_dict:
            args_ae = save_dict["args"]
<<<<<<< HEAD
            assert args.enc_init_channels == args_ae["init_channels"]
=======
            assert args.init_channels == args_ae["init_channels"]
>>>>>>> fcf8b01a
            assert args.enc_levels == args_ae["levels"]
    else:
        inn.fit_ae(
            context_loader,
            epochs=args.ae_epochs,
            device=args._device,
            loss_fn=ae_loss_fn,
            kl_weight=args.kl_weight,
        )
        # the args names follow the convention of the standalone VAE commandline args
<<<<<<< HEAD
        args_ae = {"init_channels": args.enc_init_channels, "levels": args.enc_levels}
=======
        args_ae = {"init_channels": args.init_channels, "levels": args.enc_levels}
>>>>>>> fcf8b01a
        torch.save({"model": autoencoder.state_dict(), "args": args_ae}, save_dir / "autoencoder")
    return inn


def build_ae(
    args: VaeArgs,
    encoder,
    decoder,
    encoding_size: Optional[EncodingSize],
    feature_group_slices: Optional[Dict[str, List[slice]]],
) -> AutoEncoder:
    optimizer_args = {"lr": args.lr, "weight_decay": args.weight_decay}
    generator: AutoEncoder
    if args.vae:
        generator = VAE(
            encoder=encoder,
            decoder=decoder,
            encoding_size=encoding_size,
            std_transform=args.std_transform,
            feature_group_slices=feature_group_slices,
            optimizer_kwargs=optimizer_args,
        )
    else:
        generator = AutoEncoder(
            encoder=encoder,
            decoder=decoder,
            encoding_size=encoding_size,
            feature_group_slices=feature_group_slices,
            optimizer_kwargs=optimizer_args,
        )
    generator.to(args._device)
    return generator<|MERGE_RESOLUTION|>--- conflicted
+++ resolved
@@ -45,11 +45,7 @@
         autoencoder.load_state_dict(save_dict["model"])
         if "args" in save_dict:
             args_ae = save_dict["args"]
-<<<<<<< HEAD
-            assert args.enc_init_channels == args_ae["init_channels"]
-=======
             assert args.init_channels == args_ae["init_channels"]
->>>>>>> fcf8b01a
             assert args.enc_levels == args_ae["levels"]
     else:
         inn.fit_ae(
@@ -60,11 +56,7 @@
             kl_weight=args.kl_weight,
         )
         # the args names follow the convention of the standalone VAE commandline args
-<<<<<<< HEAD
-        args_ae = {"init_channels": args.enc_init_channels, "levels": args.enc_levels}
-=======
         args_ae = {"init_channels": args.init_channels, "levels": args.enc_levels}
->>>>>>> fcf8b01a
         torch.save({"model": autoencoder.state_dict(), "args": args_ae}, save_dir / "autoencoder")
     return inn
 
