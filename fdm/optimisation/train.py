--- conflicted
+++ resolved
@@ -1,12 +1,8 @@
 """Main training file"""
-<<<<<<< HEAD
+from __future__ import annotations
 from collections import defaultdict
-from functools import partial
+import logging
 import os
-=======
-import logging
-import time
->>>>>>> 7aefa5b3
 from pathlib import Path
 import time
 from typing import (
@@ -18,19 +14,19 @@
     Sequence,
     Tuple,
     Union,
+    cast,
 )
 
 import git
 import numpy as np
 import torch
 from torch import Tensor
+from torch import Tensor
 import torch.nn as nn
 import torch.nn.functional as F
-<<<<<<< HEAD
-from torch.utils.data import DataLoader, Dataset, Subset, WeightedRandomSampler
+from torch.utils.data import DataLoader, Dataset, WeightedRandomSampler
 from typing_extensions import Literal
 
-from fdm.configs import FdmArgs
 from fdm.models import (
     AutoEncoder,
     Classifier,
@@ -38,30 +34,34 @@
     PartitionedAeInn,
     build_discriminator,
 )
-=======
-import wandb
+from fdm.models.configs import Residual64x64Net, Strided28x28Net
+from fdm.optimisation.mmd import mmd2
 from hydra.utils import to_absolute_path
 from omegaconf import OmegaConf
-from torch import Tensor
-from torch.utils.data import DataLoader, Dataset, Subset, WeightedRandomSampler
-from typing_extensions import Literal
-
-from fdm.models import AutoEncoder, Classifier, EncodingSize, PartitionedAeInn, build_discriminator
->>>>>>> 7aefa5b3
-from fdm.models.configs import Residual64x64Net, Strided28x28Net
-from fdm.models.set_transformer import SetTransformer
-from fdm.optimisation.mmd import mmd2
-from shared.configs import DM, DS, RL, BWLoss, Config, DatasetConfig, EncoderConfig, FdmArgs, Misc
+from shared.configs import (
+    BWLoss,
+    Config,
+    DS,
+    DatasetConfig,
+    EncoderConfig,
+    FdmArgs,
+    Misc,
+    RL,
+)
 from shared.data import DatasetTriplet, load_dataset
 from shared.layers import (
     Aggregator,
     AttentionAggregator,
+    GatedAttention,
     SimpleAggregator,
     SimpleAggregatorT,
 )
-from shared.layers.aggregation import GatedAttention
-from shared.models.configs import conv_autoencoder, fc_autoencoder
-from shared.models.configs.classifiers import FcNet, ModelAggregatorWrapper
+from shared.models.configs import (
+    FcNet,
+    ModelAggregatorWrapper,
+    conv_autoencoder,
+    fc_autoencoder,
+)
 from shared.utils import (
     AverageMeter,
     ModelFn,
@@ -77,10 +77,10 @@
 )
 import wandb
 
-from .build import build_ae, build_inn
+from .build import build_ae
 from .evaluation import baseline_metrics, log_metrics
 from .inn_training import InnComponents, update_disc_on_inn, update_inn
-from .loss import MixedLoss, PixelCrossEntropy, VGGLoss
+from .loss import MixedLoss, PixelCrossEntropy
 from .utils import (
     get_all_num_samples,
     log_images,
@@ -100,6 +100,17 @@
 ENC: EncoderConfig = None  # type: ignore[assignment]
 MISC: Misc = None  # type: ignore[assignment]
 Generator = Union[AutoEncoder, PartitionedAeInn]
+
+
+class AeComponents(NamedTuple):
+    """Things needed to run the AutoEncoder model."""
+
+    generator: AutoEncoder
+    disc_ensemble: nn.ModuleList
+    recon_loss_fn: Callable
+    predictor_y: Classifier
+    predictor_s: Classifier
+    type_: Literal["ae"] = "ae"
 
 
 def main(cfg: Config, cluster_label_file: Optional[Path] = None) -> Generator:
@@ -265,75 +276,42 @@
             variational=ARGS.vae,
         )
 
-    recon_loss_fn_: Callable[[torch.Tensor, torch.Tensor], torch.Tensor]
+    recon_loss_fn: Callable[[torch.Tensor, torch.Tensor], torch.Tensor]
     if ENC.recon_loss == RL.l1:
-        recon_loss_fn_ = nn.L1Loss(reduction="sum")
+        recon_loss_fn = nn.L1Loss(reduction="sum")
     elif ENC.recon_loss == RL.l2:
-        recon_loss_fn_ = nn.MSELoss(reduction="sum")
+        recon_loss_fn = nn.MSELoss(reduction="sum")
     elif ENC.recon_loss == RL.bce:
-        recon_loss_fn_ = nn.BCELoss(reduction="sum")
+        recon_loss_fn = nn.BCELoss(reduction="sum")
     elif ENC.recon_loss == RL.huber:
-        recon_loss_fn_ = lambda x, y: 0.1 * F.smooth_l1_loss(x * 10, y * 10, reduction="sum")
+        recon_loss_fn = lambda x, y: 0.1 * F.smooth_l1_loss(x * 10, y * 10, reduction="sum")
     elif ENC.recon_loss == RL.ce:
-        recon_loss_fn_ = PixelCrossEntropy(reduction="sum")
+        recon_loss_fn = PixelCrossEntropy(reduction="sum")
     elif ENC.recon_loss == RL.mixed:
         assert feature_group_slices is not None, "can only do multi gen_loss with feature groups"
-        recon_loss_fn_ = MixedLoss(feature_group_slices, reduction="sum")
+        recon_loss_fn = MixedLoss(feature_group_slices, reduction="sum")
     else:
         raise ValueError(f"{ENC.recon_loss} is an invalid reconstruction gen_loss")
 
-    recon_loss_fn: Callable[[torch.Tensor, torch.Tensor], torch.Tensor]
-    if ARGS.vgg_weight != 0:
-        vgg_loss = VGGLoss()
-        vgg_loss.to(device)
-
-        def recon_loss_fn(input_: torch.Tensor, target: torch.Tensor) -> torch.Tensor:
-            return recon_loss_fn_(input_, target) + ARGS.vgg_weight * vgg_loss(input_, target)
-
-    else:
-        recon_loss_fn = recon_loss_fn_
-
     generator: Generator
-    if ARGS.use_inn:
-        autoencoder = build_ae(
-            CFG, encoder, decoder, encoding_size=None, feature_group_slices=feature_group_slices
-        )
-        if prod(enc_shape) == enc_shape[0]:
-            is_enc_image_data = False
-            log.info("Encoding will not be treated as image data.")
-        else:
-            is_enc_image_data = is_image_data
-        generator = build_inn(
-            cfg=CFG,
-            autoencoder=autoencoder,
-            ae_loss_fn=recon_loss_fn,
-            is_image_data=is_enc_image_data,
-            save_dir=save_dir,
-            ae_enc_shape=enc_shape,
-            context_loader=context_loader,
-        )
-        encoding_size = generator.encoding_size
-    else:
-        zs_dim = round(ARGS.zs_frac * enc_shape[0])
-        zy_dim = enc_shape[0] - zs_dim
-        encoding_size = EncodingSize(zs=zs_dim, zy=zy_dim)
-        generator = build_ae(
-            cfg=CFG,
-            encoder=encoder,
-            decoder=decoder,
-            encoding_size=encoding_size,
-            feature_group_slices=feature_group_slices,
-        )
-        # load pretrained encoder if one is provided
-        if ARGS.use_pretrained_enc and cluster_results is not None:
-            save_dict = torch.load(
-                cluster_results.enc_path, map_location=lambda storage, loc: storage
-            )
-            generator.load_state_dict(save_dict["encoder"])
-            if "args" in save_dict:
-                args_encoder = save_dict["args"]
-                assert args_encoder["encoder_type"] == "vae" if ARGS.vae else "ae"
-                assert args_encoder["levels"] == ENC.levels
+    zs_dim = round(ARGS.zs_frac * enc_shape[0])
+    zy_dim = enc_shape[0] - zs_dim
+    encoding_size = EncodingSize(zs=zs_dim, zy=zy_dim)
+    generator = build_ae(
+        cfg=CFG,
+        encoder=encoder,
+        decoder=decoder,
+        encoding_size=encoding_size,
+        feature_group_slices=feature_group_slices,
+    )
+    # load pretrained encoder if one is provided
+    if ARGS.use_pretrained_enc and cluster_results is not None:
+        save_dict = torch.load(cluster_results.enc_path, map_location=lambda storage, loc: storage)
+        generator.load_state_dict(save_dict["encoder"])
+        if "args" in save_dict:
+            args_encoder = save_dict["args"]
+            assert args_encoder["encoder_type"] == "vae" if ARGS.vae else "ae"
+            assert args_encoder["levels"] == ENC.levels
 
     log.info(f"Encoding shape: {enc_shape}, {encoding_size}")
 
@@ -358,112 +336,61 @@
             else disc_input_shape
         )
 
-<<<<<<< HEAD
-    if ARGS.aggregator != "none":
-        final_proj = FcNet(ARGS.batch_wise_hidden_dims) if ARGS.batch_wise_hidden_dims else None
+    if ARGS.aggregator != BWLoss.none:
+        final_proj = FcNet(ARGS.aggregator_hidden_dims) if ARGS.aggregator_hidden_dims else None
         aggregator: Aggregator
-        if args.aggregator == "attention":
+        if ARGS.aggregator == BWLoss.attention:
             aggregator = AttentionAggregator(
-                args.aggregator_input_dim, final_proj=final_proj, **args.aggregator_kwargs
+                ARGS.aggregator_input_dim, final_proj=final_proj, **ARGS.aggregator_kwargs
             )
-        elif args.aggregator == "simple":
+        elif ARGS.aggregator == BWLoss.simple:
             aggregator = SimpleAggregator(
-                latent_dim=args.aggregator_input_dim, final_proj=final_proj
+                latent_dim=ARGS.aggregator_input_dim, final_proj=final_proj
             )
-        elif args.aggregator == "transposed":
-            aggregator = SimpleAggregatorT(batch_dim=args.batch_size, final_proj=final_proj)
+        elif ARGS.aggregator == BWLoss.transposed:
+            aggregator = SimpleAggregatorT(batch_dim=ARGS.batch_size, final_proj=final_proj)
         else:
             aggregator = GatedAttention(
-                in_dim=args.aggregator_input_dim,
+                in_dim=ARGS.aggregator_input_dim,
                 final_proj=final_proj,
-                **args.aggregator_kwargs,
+                **ARGS.aggregator_kwargs,
             )
-        disc_fn = ModelAggregatorWrapper(disc_fn, aggregator, input_dim=args.aggregator_input_dim)
-=======
-    if ARGS.batch_wise_loss != BWLoss.none:
-        final_proj = FcNet(ARGS.batch_wise_hidden_dims) if ARGS.batch_wise_hidden_dims else None
-        aggregator: Aggregator
-        if ARGS.batch_wise_loss == BWLoss.attention:
-            aggregator = AttentionAggregator(ARGS.batch_wise_latent, final_proj=final_proj)
-        elif ARGS.batch_wise_loss == BWLoss.simple:
-            aggregator = SimpleAggregator(latent_dim=ARGS.batch_wise_latent, final_proj=final_proj)
-        elif ARGS.batch_wise_loss == BWLoss.transposed:
-            aggregator = SimpleAggregatorT(batch_dim=ARGS.batch_size, final_proj=final_proj)
-
-        disc_fn = ModelAggregatorWrapper(disc_fn, aggregator, embed_dim=ARGS.batch_wise_latent)
->>>>>>> 7aefa5b3
-
-    components: Union[AeComponents, InnComponents]
-    disc: Classifier
-    if not ARGS.use_inn:
-        disc_list = []
-        for k in range(ARGS.num_discs):
-            disc = build_discriminator(
-                input_shape=disc_input_shape,
-                target_dim=1,  # real vs fake
-                model_fn=disc_fn,
-                optimizer_kwargs=disc_optimizer_kwargs,
-            )
-            disc_list.append(disc)
-        disc_ensemble = nn.ModuleList(disc_list)
-        disc_ensemble.to(device)
-
-        predictor_y = build_discriminator(
-            input_shape=(prod(enc_shape),),  # this is always trained on encodings
-            target_dim=datasets.y_dim,
-            model_fn=FcNet(hidden_dims=None),  # no hidden layers
+        disc_fn = ModelAggregatorWrapper(disc_fn, aggregator, input_dim=ARGS.aggregator_input_dim)
+
+    disc_ensemble: nn.ModuleList = nn.ModuleList()
+    for k in range(ARGS.num_discs):
+        disc = build_discriminator(
+            input_shape=disc_input_shape,
+            target_dim=1,  # real vs fake
+            model_fn=disc_fn,
             optimizer_kwargs=disc_optimizer_kwargs,
         )
-        predictor_y.to(device)
-
-        predictor_s = build_discriminator(
-            input_shape=(prod(enc_shape),),  # this is always trained on encodings
-            target_dim=datasets.s_dim,
-            model_fn=FcNet(hidden_dims=None),  # no hidden layers
-            optimizer_kwargs=disc_optimizer_kwargs,
-        )
-        predictor_s.to(device)
-
-        components = AeComponents(
-            generator=generator,
-            disc_ensemble=disc_ensemble,
-            recon_loss_fn=recon_loss_fn,
-            predictor_y=predictor_y,
-            predictor_s=predictor_s,
-        )
-    else:
-        disc_list = []
-        for k in range(ARGS.num_discs):
-            disc = build_discriminator(
-                input_shape=disc_input_shape,
-                target_dim=1,  # real vs fake
-                model_fn=disc_fn,
-                optimizer_kwargs=disc_optimizer_kwargs,
-            )
-            disc_list.append(disc)
-        disc_ensemble = nn.ModuleList(disc_list)
-        disc_ensemble.to(device)
-
-        # classifier for y
-        class_fn: ModelFn
-        if is_image_data:
-            if DATA.dataset == DS.cmnist:
-                class_fn = Strided28x28Net(batch_norm=False)
-            else:
-                class_fn = Residual64x64Net(batch_norm=False)
-        else:
-            class_fn = FcNet(hidden_dims=ARGS.disc_hidden_dims)
-        predictor = None
-        if ARGS.train_on_recon and ARGS.pred_y_weight > 0:
-            predictor = build_discriminator(
-                input_shape=input_shape,
-                target_dim=datasets.y_dim,  # real vs fake
-                model_fn=class_fn,
-                optimizer_kwargs=disc_optimizer_kwargs,
-            )
-            predictor.to(device)
-            predictor.fit(Subset(datasets.context, np.arange(100)), 50, device, test_loader)
-        components = InnComponents(inn=generator, disc_ensemble=disc_ensemble, predictor=predictor)
+        disc_ensemble.append(disc)
+    disc_ensemble.to(device)
+
+    predictor_y = build_discriminator(
+        input_shape=(prod(enc_shape),),  # this is always trained on encodings
+        target_dim=datasets.y_dim,
+        model_fn=FcNet(hidden_dims=None),  # no hidden layers
+        optimizer_kwargs=disc_optimizer_kwargs,
+    )
+    predictor_y.to(device)
+
+    predictor_s = build_discriminator(
+        input_shape=(prod(enc_shape),),  # this is always trained on encodings
+        target_dim=datasets.s_dim,
+        model_fn=FcNet(hidden_dims=None),  # no hidden layers
+        optimizer_kwargs=disc_optimizer_kwargs,
+    )
+    predictor_s.to(device)
+
+    components = AeComponents(
+        generator=generator,
+        disc_ensemble=disc_ensemble,
+        recon_loss_fn=recon_loss_fn,
+        predictor_y=predictor_y,
+        predictor_s=predictor_s,
+    )
 
     start_itr = 1  # start at 1 so that the val_freq works correctly
     # Resume from checkpoint
@@ -487,7 +414,7 @@
     if ARGS.snorm:
 
         def _snorm(_module: nn.Module) -> nn.Module:
-            if hasattr(_module, "weight"):
+            if isinstance(_module, nn.Conv2d):
                 return torch.nn.utils.spectral_norm(_module)
             return _module
 
@@ -536,6 +463,7 @@
 
         if ARGS.disc_reset_prob > 0:
             for k, discriminator in enumerate(components.disc_ensemble):
+                discriminator = cast(Classifier, discriminator)
                 if np.random.uniform() < ARGS.disc_reset_prob:
                     log.info(f"Reinitializing discriminator {k}")
                     discriminator.reset_parameters()
@@ -568,7 +496,7 @@
 ) -> WeightedRandomSampler:
     #  Extract the s and y labels in a dataset-agnostic way (by iterating)
     data_loader = DataLoader(
-        dataset=dataset, drop_last=False, batch_size=test_batch_size, num_workers=0
+        dataset=dataset, drop_last=False, batch_size=test_batch_size, num_workers=num_workers
     )
     s_all, y_all = [], []
     for _, s, y in data_loader:
@@ -592,7 +520,7 @@
         weights, n_clusters, min_count, max_count = weight_for_balance(class_ids)
         num_samples = n_clusters * max_count if oversample else n_clusters * min_count
     assert num_samples > batch_size, f"not enough training samples ({num_samples}) to fill a batch"
-    return WeightedRandomSampler(weights.squeeze(), num_samples, replacement=oversample)
+    return WeightedRandomSampler(weights.squeeze().tolist(), num_samples, replacement=oversample)
 
 
 def get_batch(
@@ -601,24 +529,19 @@
 ) -> Tuple[Tensor, Tensor, Tensor, Tensor]:
     x_c = to_device(next(context_data_itr)[0])
     x_t, s_t, y_t = to_device(*next(train_data_itr))
-    return x_c, x_t, s_t, y_t
+    return x_c, x_t, s_t, y_t  # type: ignore
 
 
 def train_step(
-    components: Union["AeComponents", InnComponents],
+    components: Union[AeComponents, InnComponents],
     context_data_itr: Iterator[Tuple[Tensor, Tensor, Tensor]],
     train_data_itr: Iterator[Tuple[Tensor, Tensor, Tensor]],
     itr: int,
 ) -> Dict[str, float]:
 
-<<<<<<< HEAD
     warmup = itr < ARGS.warmup_steps
     disc_logging = {}
     if (not warmup) and (ARGS.disc_method == "nn"):
-=======
-    disc_weight = 0.0 if itr < ARGS.warmup_steps else ARGS.disc_weight
-    if ARGS.disc_method == DM.nn:
->>>>>>> 7aefa5b3
         # Train the discriminator on its own for a number of iterations
         for _ in range(ARGS.num_disc_updates):
             x_c, x_t, s_t, y_t = get_batch(
@@ -651,17 +574,6 @@
     return logging_dict
 
 
-class AeComponents(NamedTuple):
-    """Things needed to run the INN model."""
-
-    generator: AutoEncoder
-    disc_ensemble: nn.ModuleList
-    recon_loss_fn: Callable
-    predictor_y: Classifier
-    predictor_s: Classifier
-    type_: Literal["ae"] = "ae"
-
-
 def update_disc(x_c: Tensor, x_t: Tensor, ae: AeComponents) -> Tuple[Tensor, Dict[str, float]]:
     """Train the discriminator while keeping the generator constant.
 
@@ -674,11 +586,7 @@
     ae.predictor_s.eval()
     ae.disc_ensemble.train()
 
-<<<<<<< HEAD
-    if ARGS.aggregator == "none":
-=======
-    if ARGS.batch_wise_loss == BWLoss.none:
->>>>>>> 7aefa5b3
+    if ARGS.aggregator == BWLoss.none:
         ones = x_c.new_ones((x_c.size(0),))
         zeros = x_t.new_zeros((x_t.size(0),))
     else:
@@ -707,6 +615,7 @@
         disc_input_c = disc_input_c.detach()
 
     for discriminator in ae.disc_ensemble:
+        discriminator = cast(Classifier, discriminator)
         disc_loss_true, acc_c = discriminator.routine(disc_input_c, ones)
         disc_loss_false, acc_t = discriminator.routine(disc_input_t, zeros)
         disc_loss += disc_loss_true + disc_loss_false
@@ -717,6 +626,7 @@
         discriminator.zero_grad()
     disc_loss.backward()
     for discriminator in ae.disc_ensemble:
+        discriminator = cast(Classifier, discriminator)
         discriminator.step()
 
     return disc_loss, logging_dict
@@ -753,16 +663,8 @@
     # ==================================== adversarial losses =====================================
     disc_input_no_s = get_disc_input(ae.generator, encoding, invariant_to="s")
 
-<<<<<<< HEAD
     elbo *= ARGS.elbo_weight
     logging_dict["ELBO"] = elbo
-=======
-    if ARGS.disc_method == DM.nn:
-        if ARGS.batch_wise_loss == BWLoss.none:
-            zeros = x_t.new_zeros((x_t.size(0),))
-        else:
-            zeros = x_t.new_zeros((1,))
->>>>>>> 7aefa5b3
 
     total_loss = elbo
 
