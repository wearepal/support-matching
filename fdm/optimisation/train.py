--- conflicted
+++ resolved
@@ -610,8 +610,7 @@
                 "Accuracy Predictor s": pred_s_acc,
             }
         )
-<<<<<<< HEAD
-=======
+
     else:
         logging_dict.update(
             {
@@ -621,7 +620,7 @@
                 "Accuracy Predictor s": 0.0,
             }
         )
->>>>>>> 23852202
+
 
     disc_loss_distinguish = x_t.new_zeros(())
     if ARGS.three_way_split and (not ARGS.distinguish_warmup or disc_weight != 0):
