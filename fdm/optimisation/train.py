--- conflicted
+++ resolved
@@ -80,17 +80,7 @@
 
 log = logging.getLogger(__name__.split(".")[-1].upper())
 
-<<<<<<< HEAD
-ARGS: FdmArgs = None  # type: ignore[assignment]
-CFG: Config = None  # type: ignore[assignment]
-DATA: DatasetConfig = None  # type: ignore[assignment]
-ENC: EncoderConfig = None  # type: ignore[assignment]
-MISC: Misc = None  # type: ignore[assignment]
-GRAD_SCALER: Optional[GradScaler] = None
-
-
-=======
->>>>>>> 5b8bcb40
+
 class AeComponents(NamedTuple):
     """Things needed to run the AutoEncoder model."""
 
@@ -102,6 +92,311 @@
     type_: Literal["ae"] = "ae"
 
 
+class Experiment:
+    def __init__(
+        self, args: FdmArgs, cfg: Config, data: DatasetConfig, enc: EncoderConfig, misc: Misc
+    ) -> None:
+        self.args = args
+        self.cfg = cfg
+        self.data = data
+        self.enc = enc
+        self.misc = misc
+        self.grad_scaler = GradScaler() if self.misc.use_amp else None
+
+    def build_weighted_sampler_from_dataset(
+        self,
+        dataset: Dataset,
+        s_count: int,
+        oversample: bool,
+        test_batch_size: int,
+        batch_size: int,
+        num_workers: int,
+        balance_hierarchical: bool,
+    ) -> WeightedRandomSampler:
+        #  Extract the s and y labels in a dataset-agnostic way (by iterating)
+        data_loader = DataLoader(
+            dataset=dataset, drop_last=False, batch_size=test_batch_size, num_workers=num_workers
+        )
+        s_all, y_all = [], []
+        for _, s, y in data_loader:
+            s_all.append(s)
+            y_all.append(y)
+        s_all = torch.cat(s_all, dim=0)
+        y_all = torch.cat(y_all, dim=0)
+        # Balance the batches of the training set via weighted sampling
+        class_ids = label_to_class_id(s=s_all, y=y_all, s_count=s_count).view(-1)
+        if balance_hierarchical:
+            # here we make sure that in a batch, y is balanced and within the y subsets, s is balanced
+            y_weights, y_unique_weights_counts = weights_with_counts(y_all.view(-1))
+            quad_weights, quad_unique_weights_counts = weights_with_counts(class_ids)
+            weights = y_weights * quad_weights
+
+            all_num_samples = get_all_num_samples(
+                quad_unique_weights_counts, y_unique_weights_counts, s_count
+            )
+            num_samples = max(all_num_samples) if oversample else min(all_num_samples)
+        else:
+            weights, n_clusters, min_count, max_count = weight_for_balance(class_ids)
+            num_samples = n_clusters * max_count if oversample else n_clusters * min_count
+        assert (
+            num_samples > batch_size
+        ), f"not enough training samples ({num_samples}) to fill a batch"
+        return WeightedRandomSampler(
+            weights.squeeze().tolist(), num_samples, replacement=oversample
+        )
+
+    def get_batch(
+        self,
+        context_data_itr: Iterator[Tuple[Tensor, Tensor, Tensor]],
+        train_data_itr: Iterator[Tuple[Tensor, Tensor, Tensor]],
+    ) -> Tuple[Tensor, Tensor, Tensor, Tensor]:
+        x_c = self.to_device(next(context_data_itr)[0])
+        x_t, s_t, y_t = self.to_device(*next(train_data_itr))
+        return x_c, x_t, s_t, y_t  # type: ignore
+
+    def train_step(
+        self,
+        components: AeComponents,
+        context_data_itr: Iterator[Tuple[Tensor, Tensor, Tensor]],
+        train_data_itr: Iterator[Tuple[Tensor, Tensor, Tensor]],
+        itr: int,
+    ) -> Dict[str, float]:
+
+        warmup = itr < self.args.warmup_steps
+        disc_logging = {}
+        if (not warmup) and (self.args.disc_method == "nn"):
+            # Train the discriminator on its own for a number of iterations
+            for _ in range(self.args.num_disc_updates):
+                x_c, x_t, s_t, y_t = self.get_batch(
+                    context_data_itr=context_data_itr, train_data_itr=train_data_itr
+                )
+                _, disc_logging = self.update_disc(x_c, x_t, ae=components)
+
+        x_c, x_t, s_t, y_t = self.get_batch(
+            context_data_itr=context_data_itr, train_data_itr=train_data_itr
+        )
+        _, logging_dict = self.update(
+            x_c=x_c, x_t=x_t, s_t=s_t, y_t=y_t, ae=components, warmup=warmup
+        )
+
+        logging_dict.update(disc_logging)
+        wandb_log(self.misc, logging_dict, step=itr)
+
+        # Log images
+        if itr % self.args.log_freq == 0:
+            with torch.no_grad():
+                generator = components.generator
+                x_log = x_t
+                self.log_recons(generator=generator, x=x_log, itr=itr)
+        return logging_dict
+
+    def update_disc(
+        self, x_c: Tensor, x_t: Tensor, ae: AeComponents
+    ) -> Tuple[Tensor, Dict[str, float]]:
+        """Train the discriminator while keeping the generator constant.
+
+        Args:
+            x_c: x from the context set
+            x_t: x from the training set
+        """
+        ae.generator.eval()
+        ae.predictor_y.eval()
+        ae.predictor_s.eval()
+        ae.disc_ensemble.train()
+
+        if self.args.aggregator_type == AggregatorType.none:
+            ones = x_c.new_ones((x_c.size(0),))
+            zeros = x_t.new_zeros((x_t.size(0),))
+        else:
+            ones = x_c.new_ones(ae.disc_ensemble[0].model[-1].batch_size)  # type: ignore
+            zeros = x_c.new_zeros(ae.disc_ensemble[0].model[-1].batch_size)  # type: ignore
+
+        if self.args.vae:
+            encoding_t = ae.generator.encode(x_t, stochastic=True)
+            if not self.args.train_on_recon:
+                encoding_c = ae.generator.encode(x_c, stochastic=True)
+        else:
+            encoding_t = ae.generator.encode(x_t)
+            if not self.args.train_on_recon:
+                encoding_c = ae.generator.encode(x_c)
+
+        if self.args.train_on_recon:
+            disc_input_c = x_c
+
+        disc_loss = x_c.new_zeros(())
+        disc_acc = 0.0
+        logging_dict = {}
+        disc_input_t = self.get_disc_input(ae.generator, encoding_t)
+        disc_input_t = disc_input_t.detach()
+
+        if not self.args.train_on_recon:
+            disc_input_c = self.get_disc_input(ae.generator, encoding_c)
+            disc_input_c = disc_input_c.detach()
+
+        for discriminator in ae.disc_ensemble:
+            discriminator = cast(Classifier, discriminator)
+            disc_loss_true, acc_c = discriminator.routine(disc_input_c, ones)
+            disc_loss_false, acc_t = discriminator.routine(disc_input_t, zeros)
+            disc_loss += disc_loss_true + disc_loss_false
+            disc_acc += 0.5 * (acc_c + acc_t)
+        disc_loss /= len(ae.disc_ensemble)
+        logging_dict["Accuracy Discriminator (zy)"] = disc_acc / len(ae.disc_ensemble)
+        for discriminator in ae.disc_ensemble:
+            discriminator.zero_grad()
+
+        if self.grad_scaler is not None:  # Apply scaling for mixed-precision training
+            disc_loss = self.grad_scaler.scale(disc_loss)
+        disc_loss.backward()
+
+        for discriminator in ae.disc_ensemble:
+            discriminator = cast(Classifier, discriminator)
+            discriminator.step(grad_scaler=self.grad_scaler)
+        if self.grad_scaler is not None:  # Apply scaling for mixed-precision training
+            self.grad_scaler.update()
+
+        return disc_loss, logging_dict
+
+    def update(
+        self, x_c: Tensor, x_t: Tensor, s_t: Tensor, y_t: Tensor, ae: AeComponents, warmup: bool
+    ) -> Tuple[Tensor, Dict[str, float]]:
+        """Compute all losses.
+
+        Args:
+            x_t: x from the training set
+        """
+        # Compute losses for the generator.
+        ae.predictor_y.train()
+        ae.predictor_s.train()
+        ae.generator.train()
+        ae.disc_ensemble.eval()
+        logging_dict = {}
+
+        # ================================ recon loss for training set =============================
+        encoding, elbo, logging_dict_elbo = ae.generator.routine(
+            x_t, ae.recon_loss_fn, self.args.kl_weight
+        )
+
+        # ================================ recon loss for context set ==============================
+        # we need a reconstruction loss for x_c because...
+        # ...when we train on encodings, the network will otherwise just falsify encodings for x_c
+        # ...when we train on recons, the GAN loss has it too easy to distinguish the two
+        encoding_c, elbo_c, logging_dict_elbo_c = ae.generator.routine(
+            x_c, ae.recon_loss_fn, self.args.kl_weight
+        )
+        logging_dict.update({k: v + logging_dict_elbo_c[k] for k, v in logging_dict_elbo.items()})
+        elbo = 0.5 * (elbo + elbo_c)  # take average of the two recon losses
+        elbo *= self.args.elbo_weight
+        logging_dict["ELBO"] = elbo
+        total_loss = elbo
+
+        # ==================================== adversarial losses ==================================
+        disc_input_no_s = self.get_disc_input(ae.generator, encoding, invariant_to="s")
+
+        if not warmup:
+            if self.args.disc_method == "nn":
+                if self.args.aggregator_type == "none":
+                    zeros = x_t.new_zeros((x_t.size(0),))
+                else:
+                    zeros = x_c.new_zeros(ae.disc_ensemble[0].model[-1].batch_size)  # type: ignore
+
+                disc_loss = x_t.new_zeros(())
+                for discriminator in ae.disc_ensemble:
+                    disc_loss -= discriminator.routine(disc_input_no_s, zeros)[0]
+                disc_loss /= len(ae.disc_ensemble)
+
+            else:
+                x = disc_input_no_s
+                y = self.get_disc_input(ae.generator, encoding_c.detach(), invariant_to="s")
+                disc_loss = mmd2(
+                    x=x,
+                    y=y,
+                    kernel=self.args.mmd_kernel,
+                    scales=self.args.mmd_scales,
+                    wts=self.args.mmd_wts,
+                    add_dot=self.args.mmd_add_dot,
+                )
+            disc_loss *= self.args.disc_weight
+            total_loss += disc_loss
+            logging_dict["Loss Discriminator"] = disc_loss
+
+        # this is a pretty cheap masking operation, so it's okay if it's not used
+        enc_no_s, enc_no_y = ae.generator.mask(encoding, random=False)
+        if self.args.pred_y_weight > 0:
+            # predictor is on encodings; predict y from the part that is invariant to s
+            pred_y_loss, pred_y_acc = ae.predictor_y.routine(enc_no_s, y_t)
+            pred_y_loss *= self.args.pred_y_weight
+            logging_dict["Loss Predictor y"] = pred_y_loss.item()
+            logging_dict["Accuracy Predictor y"] = pred_y_acc
+            total_loss += pred_y_loss
+        if self.args.pred_s_weight > 0:
+            pred_s_loss, pred_s_acc = ae.predictor_s.routine(enc_no_y, s_t)
+            pred_s_loss *= self.args.pred_s_weight
+            logging_dict["Loss Predictor s"] = pred_s_loss.item()
+            logging_dict["Accuracy Predictor s"] = pred_s_acc
+            total_loss += pred_s_loss
+
+        logging_dict["Loss Total"] = total_loss
+
+        ae.generator.zero_grad()
+        if self.args.pred_y_weight > 0:
+            ae.predictor_y.zero_grad()
+        if self.args.pred_s_weight > 0:
+            ae.predictor_s.zero_grad()
+
+        total_loss.backward()
+        if self.grad_scaler is not None:  # Apply scaling for mixed-precision training
+            disc_loss = self.grad_scaler.scale(total_loss)
+
+        # Update the generator's parameters
+        ae.generator.step(grad_scaler=self.grad_scaler)
+        if self.args.pred_y_weight > 0:
+            ae.predictor_y.step(grad_scaler=self.grad_scaler)
+        if self.args.pred_s_weight > 0:
+            ae.predictor_s.step(grad_scaler=self.grad_scaler)
+        if self.grad_scaler is not None:  # Apply scaling for mixed-precision training
+            self.grad_scaler.update()
+
+        return total_loss, logging_dict
+
+    def get_disc_input(
+        self, generator: AutoEncoder, encoding: Tensor, invariant_to: Literal["s", "y"] = "s"
+    ) -> Tensor:
+        """Construct the input that the discriminator expects."""
+        if self.args.train_on_recon:
+            zs_m, zy_m = generator.mask(encoding, random=True)
+            recon = generator.decode(zs_m if invariant_to == "s" else zy_m, mode="relaxed")
+            if self.enc.recon_loss == ReconstructionLoss.ce:
+                recon = recon.argmax(dim=1).float() / 255
+                if self.data.dataset != FdmDataset.cmnist:
+                    recon = recon * 2 - 1
+            return recon
+        else:
+            zs_m, zy_m = generator.mask(encoding)
+            return zs_m if invariant_to == "s" else zy_m
+
+    def to_device(self, *tensors: Tensor) -> Union[Tensor, Tuple[Tensor, ...]]:
+        """Place tensors on the correct device and set type to float32"""
+        moved = [tensor.to(torch.device(self.misc.device), non_blocking=True) for tensor in tensors]
+        return moved[0] if len(moved) == 1 else tuple(moved)
+
+    def log_recons(
+        self,
+        generator: AutoEncoder,
+        x: Tensor,
+        itr: int,
+        prefix: Optional[str] = None,
+    ) -> None:
+        """Log reconstructed images"""
+        encoding = generator.encode(x[:64], stochastic=False)
+        recon = generator.all_recons(encoding, mode="hard")
+
+        log_images(self.cfg, x[:64], "original_x", step=itr, prefix=prefix)
+        log_images(self.cfg, recon.all, "reconstruction_all", step=itr, prefix=prefix)
+        log_images(self.cfg, recon.rand_s, "reconstruction_rand_s", step=itr, prefix=prefix)
+        log_images(self.cfg, recon.zero_s, "reconstruction_zero_s", step=itr, prefix=prefix)
+        log_images(self.cfg, recon.just_s, "reconstruction_just_s", step=itr, prefix=prefix)
+
+
 def main(cfg: Config, cluster_label_file: Optional[Path] = None) -> AutoEncoder:
     """Main function.
 
@@ -113,19 +408,6 @@
         the trained generator
     """
     # ==== initialize globals ====
-<<<<<<< HEAD
-    global ARGS, CFG, DATA, ENC, MISC, GRAD_SCALER
-    CFG = instantiate(cfg)
-    ARGS = CFG.fdm
-    DATA = CFG.data
-    ENC = CFG.enc
-    MISC = CFG.misc
-
-    if MISC.use_amp:  # Enable mixed-precision training
-        GRAD_SCALER = GradScaler()
-
-    assert ARGS.test_batch_size  # test_batch_size defaults to eff_batch_size if unspecified
-=======
     cfg = instantiate(cfg)
     args = cfg.fdm
     data = cfg.data
@@ -134,7 +416,6 @@
     exp = Experiment(args, cfg, data, enc, misc)
 
     assert args.test_batch_size  # test_batch_size defaults to eff_batch_size if unspecified
->>>>>>> 5b8bcb40
     # ==== current git commit ====
     repo = git.Repo(search_parent_directories=True)
     sha = repo.head.object.hexsha
@@ -175,9 +456,9 @@
     datasets: DatasetTriplet = load_dataset(cfg)
     log.info(
         "Size of context-set: {}, training-set: {}, test-set: {}".format(
-            len(datasets.context),
-            len(datasets.train),
-            len(datasets.test),
+            len(datasets.context),  # type: ignore
+            len(datasets.train),  # type: ignore
+            len(datasets.test),  # type: ignore
         )
     )
     s_count = max(datasets.s_dim, 2)
@@ -195,7 +476,9 @@
         # if args.oversample, oversample the smaller clusters instead of undersample the larger ones
         num_samples = n_clusters * max_count if args.oversample else n_clusters * min_count
         assert num_samples > args.batch_size, "not enough samples for a batch"
-        context_sampler = WeightedRandomSampler(weights, num_samples, replacement=args.oversample)
+        context_sampler = WeightedRandomSampler(
+            weights.tolist(), num_samples, replacement=args.oversample
+        )
         dataloader_kwargs = dict(sampler=context_sampler)
     elif args.balanced_context:
         context_sampler = exp.build_weighted_sampler_from_dataset(
@@ -312,14 +595,8 @@
 
     # ================================== Initialise Discriminator =================================
 
-<<<<<<< HEAD
-    disc_optimizer_kwargs = {"lr": ARGS.disc_lr}
-    disc_input_shape: Tuple[int, ...] = input_shape if ARGS.train_on_recon else enc_shape
-=======
     disc_optimizer_kwargs = {"lr": args.disc_lr}
     disc_input_shape: Tuple[int, ...] = input_shape if args.train_on_recon else enc_shape
-    # FIXME: Architectures need to be GAN specific (e.g. incorporate spectral norm)
->>>>>>> 5b8bcb40
     disc_fn: ModelFn
     if is_image_data and args.train_on_recon:
         if data.dataset == FdmDataset.cmnist:
@@ -361,10 +638,6 @@
             input_shape=disc_input_shape,
             target_dim=1,  # real vs fake
             model_fn=disc_fn,
-<<<<<<< HEAD
-=======
-            use_amp=misc.use_amp,
->>>>>>> 5b8bcb40
             optimizer_kwargs=disc_optimizer_kwargs,
         )
         disc_ensemble.append(disc)
@@ -374,10 +647,6 @@
         input_shape=(prod(enc_shape),),  # this is always trained on encodings
         target_dim=datasets.y_dim,
         model_fn=FcNet(hidden_dims=None),  # no hidden layers
-<<<<<<< HEAD
-=======
-        use_amp=misc.use_amp,
->>>>>>> 5b8bcb40
         optimizer_kwargs=disc_optimizer_kwargs,
     )
     predictor_y.to(device)
@@ -386,10 +655,6 @@
         input_shape=(prod(enc_shape),),  # this is always trained on encodings
         target_dim=datasets.s_dim,
         model_fn=FcNet(hidden_dims=None),  # no hidden layers
-<<<<<<< HEAD
-=======
-        use_amp=misc.use_amp,
->>>>>>> 5b8bcb40
         optimizer_kwargs=disc_optimizer_kwargs,
     )
     predictor_s.to(device)
@@ -407,6 +672,8 @@
     if misc.resume is not None:
         log.info("Restoring generator from checkpoint")
         generator, start_itr = restore_model(cfg, Path(misc.resume), generator)
+        generator = cast(AutoEncoder, generator)
+
         if misc.evaluate:
             log_metrics(
                 cfg,
@@ -479,8 +746,7 @@
                     discriminator.reset_parameters()
 
     log.info("Training has finished.")
-    # path = save_model(args, save_dir, model=generator, epoch=epoch, sha=sha)
-    # generator, _ = restore_model(args, path, model=generator)
+
     log_metrics(
         cfg,
         model=generator,
@@ -492,481 +758,5 @@
     )
     if run is not None:
         run.finish()  # this allows multiple experiments in one python process
-    return generator
-
-
-class Experiment:
-
-    args: FdmArgs
-    cfg: Config
-    data: DatasetConfig
-    enc: EncoderConfig
-    misc: Misc
-
-    def __init__(self, args: FdmArgs, cfg: Config, data: DatasetConfig, enc: EncoderConfig, misc: Misc):
-        self.args = args
-        self.cfg = cfg
-        self.data = data
-        self.enc = enc
-        self.misc = misc
-
-    def build_weighted_sampler_from_dataset(
-        self,
-        dataset: Dataset,
-        s_count: int,
-        oversample: bool,
-        test_batch_size: int,
-        batch_size: int,
-        num_workers: int,
-        balance_hierarchical: bool,
-    ) -> WeightedRandomSampler:
-        #  Extract the s and y labels in a dataset-agnostic way (by iterating)
-        data_loader = DataLoader(
-            dataset=dataset, drop_last=False, batch_size=test_batch_size, num_workers=num_workers
-        )
-<<<<<<< HEAD
-        num_samples = max(all_num_samples) if oversample else min(all_num_samples)
-    else:
-        weights, n_clusters, min_count, max_count = weight_for_balance(class_ids)
-        num_samples = n_clusters * max_count if oversample else n_clusters * min_count
-    assert num_samples > batch_size, f"not enough training samples ({num_samples}) to fill a batch"
-    return WeightedRandomSampler(weights.squeeze().tolist(), num_samples, replacement=oversample)
-
-
-def get_batch(
-    context_data_itr: Iterator[Tuple[Tensor, Tensor, Tensor]],
-    train_data_itr: Iterator[Tuple[Tensor, Tensor, Tensor]],
-) -> Tuple[Tensor, Tensor, Tensor, Tensor]:
-    x_c = to_device(next(context_data_itr)[0])
-    x_t, s_t, y_t = to_device(*next(train_data_itr))
-    return x_c, x_t, s_t, y_t  # type: ignore
-
-
-def train_step(
-    components: AeComponents,
-    context_data_itr: Iterator[Tuple[Tensor, Tensor, Tensor]],
-    train_data_itr: Iterator[Tuple[Tensor, Tensor, Tensor]],
-    itr: int,
-) -> Dict[str, float]:
-
-    warmup = itr < ARGS.warmup_steps
-    disc_logging = {}
-    if (not warmup) and (ARGS.disc_method == "nn"):
-        # Train the discriminator on its own for a number of iterations
-        for _ in range(ARGS.num_disc_updates):
-            x_c, x_t, s_t, y_t = get_batch(
-                context_data_itr=context_data_itr, train_data_itr=train_data_itr
-=======
-        s_all, y_all = [], []
-        for _, s, y in data_loader:
-            s_all.append(s)
-            y_all.append(y)
-        s_all = torch.cat(s_all, dim=0)
-        y_all = torch.cat(y_all, dim=0)
-        # Balance the batches of the training set via weighted sampling
-        class_ids = label_to_class_id(s=s_all, y=y_all, s_count=s_count).view(-1)
-        if balance_hierarchical:
-            # here we make sure that in a batch, y is balanced and within the y subsets, s is balanced
-            y_weights, y_unique_weights_counts = weights_with_counts(y_all.view(-1))
-            quad_weights, quad_unique_weights_counts = weights_with_counts(class_ids)
-            weights = y_weights * quad_weights
-
-            all_num_samples = get_all_num_samples(
-                quad_unique_weights_counts, y_unique_weights_counts, s_count
->>>>>>> 5b8bcb40
-            )
-            num_samples = max(all_num_samples) if oversample else min(all_num_samples)
-        else:
-            weights, n_clusters, min_count, max_count = weight_for_balance(class_ids)
-            num_samples = n_clusters * max_count if oversample else n_clusters * min_count
-        assert num_samples > batch_size, f"not enough training samples ({num_samples}) to fill a batch"
-        return WeightedRandomSampler(weights.squeeze().tolist(), num_samples, replacement=oversample)
-
-
-    def get_batch(
-        self,
-        context_data_itr: Iterator[Tuple[Tensor, Tensor, Tensor]],
-        train_data_itr: Iterator[Tuple[Tensor, Tensor, Tensor]],
-    ) -> Tuple[Tensor, Tensor, Tensor, Tensor]:
-        x_c = self.to_device(next(context_data_itr)[0])
-        x_t, s_t, y_t = self.to_device(*next(train_data_itr))
-        return x_c, x_t, s_t, y_t  # type: ignore
-
-
-    def train_step(
-        self,
-        components: AeComponents,
-        context_data_itr: Iterator[Tuple[Tensor, Tensor, Tensor]],
-        train_data_itr: Iterator[Tuple[Tensor, Tensor, Tensor]],
-        itr: int,
-    ) -> Dict[str, float]:
-
-        warmup = itr < self.args.warmup_steps
-        disc_logging = {}
-        if (not warmup) and (self.args.disc_method == "nn"):
-            # Train the discriminator on its own for a number of iterations
-            for _ in range(self.args.num_disc_updates):
-                x_c, x_t, s_t, y_t = self.get_batch(
-                    context_data_itr=context_data_itr, train_data_itr=train_data_itr
-                )
-                _, disc_logging = self.update_disc(x_c, x_t, ae=components)
-
-        x_c, x_t, s_t, y_t = self.get_batch(context_data_itr=context_data_itr, train_data_itr=train_data_itr)
-        _, logging_dict = self.update(x_c=x_c, x_t=x_t, s_t=s_t, y_t=y_t, ae=components, warmup=warmup)
-
-        logging_dict.update(disc_logging)
-        wandb_log(self.misc, logging_dict, step=itr)
-
-        # Log images
-        if itr % self.args.log_freq == 0:
-            with torch.no_grad():
-                generator = components.generator
-                x_log = x_t
-                self.log_recons(generator=generator, x=x_log, itr=itr)
-        return logging_dict
-
-
-    def update_disc(self, x_c: Tensor, x_t: Tensor, ae: AeComponents) -> Tuple[Tensor, Dict[str, float]]:
-        """Train the discriminator while keeping the generator constant.
-
-        Args:
-            x_c: x from the context set
-            x_t: x from the training set
-        """
-        ae.generator.eval()
-        ae.predictor_y.eval()
-        ae.predictor_s.eval()
-        ae.disc_ensemble.train()
-
-        if self.args.aggregator_type == AggregatorType.none:
-            ones = x_c.new_ones((x_c.size(0),))
-            zeros = x_t.new_zeros((x_t.size(0),))
-        else:
-            ones = x_c.new_ones(ae.disc_ensemble[0].model[-1].batch_size)  # type: ignore
-            zeros = x_c.new_zeros(ae.disc_ensemble[0].model[-1].batch_size)  # type: ignore
-
-        if self.args.vae:
-            encoding_t = ae.generator.encode(x_t, stochastic=True)
-            if not self.args.train_on_recon:
-                encoding_c = ae.generator.encode(x_c, stochastic=True)
-        else:
-            encoding_t = ae.generator.encode(x_t)
-            if not self.args.train_on_recon:
-                encoding_c = ae.generator.encode(x_c)
-
-        if self.args.train_on_recon:
-            disc_input_c = x_c
-
-        disc_loss = x_c.new_zeros(())
-        disc_acc = 0.0
-        logging_dict = {}
-        disc_input_t = self.get_disc_input(ae.generator, encoding_t)
-        disc_input_t = disc_input_t.detach()
-        if not self.args.train_on_recon:
-            disc_input_c = self.get_disc_input(ae.generator, encoding_c)
-            disc_input_c = disc_input_c.detach()
-
-        for discriminator in ae.disc_ensemble:
-            discriminator = cast(Classifier, discriminator)
-            disc_loss_true, acc_c = discriminator.routine(disc_input_c, ones)
-            disc_loss_false, acc_t = discriminator.routine(disc_input_t, zeros)
-            disc_loss += disc_loss_true + disc_loss_false
-            disc_acc += 0.5 * (acc_c + acc_t)
-        disc_loss /= len(ae.disc_ensemble)
-        logging_dict["Accuracy Discriminator (zy)"] = disc_acc / len(ae.disc_ensemble)
-        for discriminator in ae.disc_ensemble:
-            discriminator.zero_grad()
-        disc_loss.backward()
-        for discriminator in ae.disc_ensemble:
-            discriminator = cast(Classifier, discriminator)
-            discriminator.step()
-
-        return disc_loss, logging_dict
-
-
-    def update(
-        self, x_c: Tensor, x_t: Tensor, s_t: Tensor, y_t: Tensor, ae: AeComponents, warmup: bool
-    ) -> Tuple[Tensor, Dict[str, float]]:
-        """Compute all losses.
-
-        Args:
-            x_t: x from the training set
-        """
-        # Compute losses for the generator.
-        ae.predictor_y.train()
-        ae.predictor_s.train()
-        ae.generator.train()
-        ae.disc_ensemble.eval()
-        logging_dict = {}
-
-        # ================================ recon loss for training set ================================
-        encoding, elbo, logging_dict_elbo = ae.generator.routine(x_t, ae.recon_loss_fn, self.args.kl_weight)
-
-        # ================================ recon loss for context set =================================
-        # we need a reconstruction loss for x_c because...
-        # ...when we train on encodings, the network will otherwise just falsify encodings for x_c
-        # ...when we train on recons, the GAN loss has it too easy to distinguish the two
-        encoding_c, elbo_c, logging_dict_elbo_c = ae.generator.routine(
-            x_c, ae.recon_loss_fn, self.args.kl_weight
-        )
-        logging_dict.update({k: v + logging_dict_elbo_c[k] for k, v in logging_dict_elbo.items()})
-        elbo = 0.5 * (elbo + elbo_c)  # take average of the two recon losses
-
-<<<<<<< HEAD
-    if ARGS.vae:
-        encoding_t = ae.generator.encode(x_t, stochastic=True)
-        if not ARGS.train_on_recon:
-            encoding_c = ae.generator.encode(x_c, stochastic=True)
-    else:
-        encoding_t = ae.generator.encode(x_t)
-        if not ARGS.train_on_recon:
-            encoding_c = ae.generator.encode(x_c)
-
-    if ARGS.train_on_recon:
-        disc_input_c = x_c
-
-    disc_loss = x_c.new_zeros(())
-    disc_acc = 0.0
-    logging_dict = {}
-    disc_input_t = get_disc_input(ae.generator, encoding_t)
-    disc_input_t = disc_input_t.detach()
-    if not ARGS.train_on_recon:
-        disc_input_c = get_disc_input(ae.generator, encoding_c)
-        disc_input_c = disc_input_c.detach()
-
-    for discriminator in ae.disc_ensemble:
-        discriminator = cast(Classifier, discriminator)
-        disc_loss_true, acc_c = discriminator.routine(disc_input_c, ones)
-        disc_loss_false, acc_t = discriminator.routine(disc_input_t, zeros)
-        disc_loss += disc_loss_true + disc_loss_false
-        disc_acc += 0.5 * (acc_c + acc_t)
-    disc_loss /= len(ae.disc_ensemble)
-
-    if GRAD_SCALER is not None:  # Apply scaling for mixed-precision training
-        disc_loss = GRAD_SCALER.scale(disc_loss)
-
-    logging_dict["Accuracy Discriminator (zy)"] = disc_acc / len(ae.disc_ensemble)
-    for discriminator in ae.disc_ensemble:
-        discriminator.zero_grad()
-    disc_loss.backward()
-    for discriminator in ae.disc_ensemble:
-        discriminator = cast(Classifier, discriminator)
-        discriminator.step(grad_scaler=GRAD_SCALER)
-
-    if GRAD_SCALER is not None:  # Apply scaling for mixed-precision training
-        GRAD_SCALER.update()
-
-    return disc_loss, logging_dict
-
-
-def update(
-    x_c: Tensor, x_t: Tensor, s_t: Tensor, y_t: Tensor, ae: AeComponents, warmup: bool
-) -> Tuple[Tensor, Dict[str, float]]:
-    """Compute all losses.
-=======
-        # ==================================== adversarial losses =====================================
-        disc_input_no_s = self.get_disc_input(ae.generator, encoding, invariant_to="s")
->>>>>>> 5b8bcb40
-
-        elbo *= self.args.elbo_weight
-        logging_dict["ELBO"] = elbo
-
-        total_loss = elbo
-
-        if not warmup:
-            if self.args.disc_method == "nn":
-                if self.args.aggregator_type == "none":
-                    zeros = x_t.new_zeros((x_t.size(0),))
-                else:
-                    zeros = x_c.new_zeros(ae.disc_ensemble[0].model[-1].batch_size)  # type: ignore
-
-                disc_loss = x_t.new_zeros(())
-                for discriminator in ae.disc_ensemble:
-                    disc_loss -= discriminator.routine(disc_input_no_s, zeros)[0]
-                disc_loss /= len(ae.disc_ensemble)
-
-            else:
-                x = disc_input_no_s
-                y = self.get_disc_input(ae.generator, encoding_c.detach(), invariant_to="s")
-                disc_loss = mmd2(
-                    x=x,
-                    y=y,
-                    kernel=self.args.mmd_kernel,
-                    scales=self.args.mmd_scales,
-                    wts=self.args.mmd_wts,
-                    add_dot=self.args.mmd_add_dot,
-                )
-            disc_loss *= self.args.disc_weight
-            total_loss += disc_loss
-            logging_dict["Loss Discriminator"] = disc_loss
-
-        # this is a pretty cheap masking operation, so it's okay if it's not used
-        enc_no_s, enc_no_y = ae.generator.mask(encoding, random=False)
-        if self.args.pred_y_weight > 0:
-            # predictor is on encodings; predict y from the part that is invariant to s
-            pred_y_loss, pred_y_acc = ae.predictor_y.routine(enc_no_s, y_t)
-            pred_y_loss *= self.args.pred_y_weight
-            logging_dict["Loss Predictor y"] = pred_y_loss.item()
-            logging_dict["Accuracy Predictor y"] = pred_y_acc
-            total_loss += pred_y_loss
-        if self.args.pred_s_weight > 0:
-            pred_s_loss, pred_s_acc = ae.predictor_s.routine(enc_no_y, s_t)
-            pred_s_loss *= self.args.pred_s_weight
-            logging_dict["Loss Predictor s"] = pred_s_loss.item()
-            logging_dict["Accuracy Predictor s"] = pred_s_acc
-            total_loss += pred_s_loss
-
-        logging_dict["Loss Total"] = total_loss
-
-        ae.generator.zero_grad()
-        if self.args.pred_y_weight > 0:
-            ae.predictor_y.zero_grad()
-        if self.args.pred_s_weight > 0:
-            ae.predictor_s.zero_grad()
-
-        total_loss.backward()
-
-        # Update the generator's parameters
-        ae.generator.step()
-        if self.args.pred_y_weight > 0:
-            ae.predictor_y.step()
-        if self.args.pred_s_weight > 0:
-            ae.predictor_s.step()
-        return total_loss, logging_dict
-
-
-    def get_disc_input(
-        self, generator: AutoEncoder, encoding: Tensor, invariant_to: Literal["s", "y"] = "s"
-    ) -> Tensor:
-        """Construct the input that the discriminator expects."""
-        if self.args.train_on_recon:
-            zs_m, zy_m = generator.mask(encoding, random=True)
-            recon = generator.decode(zs_m if invariant_to == "s" else zy_m, mode="relaxed")
-            if self.enc.recon_loss == ReconstructionLoss.ce:
-                recon = recon.argmax(dim=1).float() / 255
-                if self.data.dataset != FdmDataset.cmnist:
-                    recon = recon * 2 - 1
-            return recon
-        else:
-<<<<<<< HEAD
-            x = disc_input_no_s
-            y = get_disc_input(ae.generator, encoding_c.detach(), invariant_to="s")
-            disc_loss = mmd2(
-                x=x,
-                y=y,
-                kernel=ARGS.mmd_kernel,
-                scales=ARGS.mmd_scales,
-                wts=ARGS.mmd_wts,
-                add_dot=ARGS.mmd_add_dot,
-            )
-        disc_loss *= ARGS.disc_weight
-        total_loss += disc_loss
-        logging_dict["Loss Discriminator"] = disc_loss
-
-    # this is a pretty cheap masking operation, so it's okay if it's not used
-    enc_no_s, enc_no_y = ae.generator.mask(encoding, random=False)
-    if ARGS.pred_y_weight > 0:
-        # predictor is on encodings; predict y from the part that is invariant to s
-        pred_y_loss, pred_y_acc = ae.predictor_y.routine(enc_no_s, y_t)
-        pred_y_loss *= ARGS.pred_y_weight
-        logging_dict["Loss Predictor y"] = pred_y_loss.item()
-        logging_dict["Accuracy Predictor y"] = pred_y_acc
-        total_loss += pred_y_loss
-    if ARGS.pred_s_weight > 0:
-        pred_s_loss, pred_s_acc = ae.predictor_s.routine(enc_no_y, s_t)
-        pred_s_loss *= ARGS.pred_s_weight
-        logging_dict["Loss Predictor s"] = pred_s_loss.item()
-        logging_dict["Accuracy Predictor s"] = pred_s_acc
-        total_loss += pred_s_loss
-
-    logging_dict["Loss Total"] = total_loss
-
-    ae.generator.zero_grad()
-    if ARGS.pred_y_weight > 0:
-        ae.predictor_y.zero_grad()
-    if ARGS.pred_s_weight > 0:
-        ae.predictor_s.zero_grad()
-
-    if GRAD_SCALER is not None:  # Apply scaling for mixed-precision training
-        total_loss = GRAD_SCALER.scale(total_loss)
-    total_loss.backward()
-
-    # Update the generator's parameters
-    ae.generator.step(grad_scaler=GRAD_SCALER)
-    if ARGS.pred_y_weight > 0:
-        ae.predictor_y.step(grad_scaler=GRAD_SCALER)
-    if ARGS.pred_s_weight > 0:
-        ae.predictor_s.step(grad_scaler=GRAD_SCALER)
-
-    if GRAD_SCALER is not None:
-        GRAD_SCALER.update()
-
-    return total_loss, logging_dict
-
-
-def get_disc_input(
-    generator: AutoEncoder, encoding: Tensor, invariant_to: Literal["s", "y"] = "s"
-) -> Tensor:
-    """Construct the input that the discriminator expects."""
-    if ARGS.train_on_recon:
-        zs_m, zy_m = generator.mask(encoding, random=True)
-        recon = generator.decode(zs_m if invariant_to == "s" else zy_m, mode="relaxed")
-        if ENC.recon_loss == ReconstructionLoss.ce:
-            recon = recon.argmax(dim=1).float() / 255
-            if DATA.dataset != FdmDataset.cmnist:
-                recon = recon * 2 - 1
-        return recon
-    else:
-        zs_m, zy_m = generator.mask(encoding)
-        return zs_m if invariant_to == "s" else zy_m
-
-
-def to_device(*tensors: Tensor) -> Union[Tensor, Tuple[Tensor, ...]]:
-    """Place tensors on the correct device and set type to float32"""
-    moved = [tensor.to(torch.device(MISC.device), non_blocking=True) for tensor in tensors]
-    return moved[0] if len(moved) == 1 else tuple(moved)
-
-
-def log_recons(
-    generator: AutoEncoder,
-    x: Tensor,
-    itr: int,
-    prefix: Optional[str] = None,
-) -> None:
-    """Log reconstructed images"""
-    encoding = generator.encode(x[:64], stochastic=False)
-    recon = generator.all_recons(encoding, mode="hard")
-
-    log_images(CFG, x[:64], "original_x", step=itr, prefix=prefix)
-    log_images(CFG, recon.all, "reconstruction_all", step=itr, prefix=prefix)
-    log_images(CFG, recon.rand_s, "reconstruction_rand_s", step=itr, prefix=prefix)
-    log_images(CFG, recon.zero_s, "reconstruction_zero_s", step=itr, prefix=prefix)
-    log_images(CFG, recon.just_s, "reconstruction_just_s", step=itr, prefix=prefix)
-=======
-            zs_m, zy_m = generator.mask(encoding)
-            return zs_m if invariant_to == "s" else zy_m
-
-
-    def to_device(self, *tensors: Tensor) -> Union[Tensor, Tuple[Tensor, ...]]:
-        """Place tensors on the correct device and set type to float32"""
-        moved = [tensor.to(torch.device(self.misc.device), non_blocking=True) for tensor in tensors]
-        return moved[0] if len(moved) == 1 else tuple(moved)
-
-
-    def log_recons(
-        self,
-        generator: AutoEncoder,
-        x: Tensor,
-        itr: int,
-        prefix: Optional[str] = None,
-    ) -> None:
-        """Log reconstructed images"""
-        encoding = generator.encode(x[:64], stochastic=False)
-        recon = generator.all_recons(encoding, mode="hard")
-
-        log_images(self.cfg, x[:64], "original_x", step=itr, prefix=prefix)
-        log_images(self.cfg, recon.all, "reconstruction_all", step=itr, prefix=prefix)
-        log_images(self.cfg, recon.rand_s, "reconstruction_rand_s", step=itr, prefix=prefix)
-        log_images(self.cfg, recon.zero_s, "reconstruction_zero_s", step=itr, prefix=prefix)
-        log_images(self.cfg, recon.just_s, "reconstruction_just_s", step=itr, prefix=prefix)
->>>>>>> 5b8bcb40
+
+    return generator