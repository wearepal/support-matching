--- conflicted
+++ resolved
@@ -559,21 +559,8 @@
             disc_loss_true, _ = discriminator.routine(disc_input_c, ones)
             disc_loss_false, _ = discriminator.routine(disc_input_t, zeros)
             disc_loss += disc_loss_true + disc_loss_false
-<<<<<<< HEAD
-=======
         disc_loss /= len(ae.disc_ensemble)
-        # if ARGS.three_way_split:
-        #     assert ae.disc_distinguish is not None
-        #     # the distinguisher is always applied to the encoding (regardless of the other disc)
-        #     encs = ae.generator.split_encoding(encoding_c)
-        #     target_enc = encs.zs if invariance == "s" else encs.zy
-        #     # take the encoding with `target_enc` masked out
-        #     zs_m, zy_m = ae.generator.mask(encoding_c)
-        #     invariant_enc = zs_m if invariance == "s" else zy_m
-        #     # predict target_enc from the encoding that should be invariant of it
-        #     disc_loss_distinguish_c, _ = ae.disc_distinguish.routine(invariant_enc, target_enc)
-        #     disc_loss_distinguish += disc_loss_distinguish_c
->>>>>>> 0ab4014f
+
     if not warmup:
         for discriminator in ae.disc_ensemble:
             discriminator.zero_grad()
@@ -594,12 +581,9 @@
     """
     disc_weight = 0.0 if warmup else ARGS.disc_weight
     # Compute losses for the generator.
-<<<<<<< HEAD
-=======
     ae.disc_ensemble.eval()
     if ae.disc_distinguish is not None:
         ae.disc_distinguish.eval()
->>>>>>> 0ab4014f
     ae.predictor_y.train()
     ae.generator.train()
     logging_dict = {}
@@ -619,14 +603,6 @@
 
     # ==================================== adversarial losses =====================================
     disc_input_no_s = get_disc_input(ae.generator, encoding, invariant_to="s")
-<<<<<<< HEAD
-=======
-    zeros = x_t.new_zeros((x_t.size(0),))
-    disc_loss = x_t.new_zeros(())
-    for discriminator in ae.disc_ensemble:
-        disc_loss += discriminator.routine(disc_input_no_s, zeros)[0]
-    disc_loss /= len(ae.disc_ensemble)
->>>>>>> 0ab4014f
 
     if ARGS.disc_method == "nn":
         zeros = x_t.new_zeros((x_t.size(0),))
@@ -634,6 +610,7 @@
         for discriminator in ae.disc_ensemble:
             discriminator.eval()
             disc_loss -= discriminator.routine(disc_input_no_s, zeros)[0]
+            disc_loss /= len(ae.disc_ensemble)
     else:
         x = disc_input_no_s
         y = get_disc_input(ae.generator, encoding_c, invariant_to="s")
