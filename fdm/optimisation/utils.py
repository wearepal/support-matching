--- conflicted
+++ resolved
@@ -7,11 +7,8 @@
 from ethicml.vision.data.image_dataset import TorchImageDataset
 import torch
 from torch import Tensor, nn
-<<<<<<< HEAD
-from torch.utils.data.dataset import Subset
-=======
 from torch.utils.data.dataset import ConcatDataset, Subset
->>>>>>> 4019ac60
+
 import torchvision
 import wandb
 
