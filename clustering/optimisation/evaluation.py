from __future__ import annotations

from typing import Tuple, List

import torch
from torch.utils.data import DataLoader, TensorDataset, Dataset
from torch import Tensor
from tqdm import tqdm

<<<<<<< HEAD
import wandb
from ethicml.algorithms.inprocess import LR
from ethicml import run_metrics
from ethicml.metrics import TNR, TPR, Accuracy, ProbPos, RenyiCorrelation
from ethicml.utility import DataTuple, Prediction
from shared.data import DatasetTriplet, get_data_tuples
from shared.models.configs.classifiers import mp_32x32_net, fc_net, mp_64x64_net
from shared.utils import wandb_log, prod
=======
>>>>>>> fcf8b01a
from clustering.configs import ClusterArgs
from clustering.models import Encoder, Model

from .utils import log_images

__all__ = ["classify_dataset", "encode_dataset"]


def log_sample_images(args: ClusterArgs, data: Dataset, name: str, step: int) -> None:
    data_loader = DataLoader(data, shuffle=False, batch_size=64)
    x, _, _ = next(iter(data_loader))
    log_images(args, x, f"Samples from {name}", prefix="eval", step=step)


def encode_dataset(
    args: ClusterArgs, data: Dataset, generator: Encoder,
) -> Dataset[Tuple[Tensor, Tensor, Tensor]]:
    print("Encoding dataset...", flush=True)  # flush to avoid conflict with tqdm
    all_enc = []
    all_s = []
    all_y = []

    data_loader = DataLoader(
        data, batch_size=args.encode_batch_size, pin_memory=True, shuffle=False, num_workers=4
    )

    with torch.set_grad_enabled(False):
        for x, s, y in tqdm(data_loader):

            x = x.to(args._device, non_blocking=True)
            all_s.append(s)
            all_y.append(y)

            # if the following line throws an error, it's Myles' fault
            enc = generator.encode(x, stochastic=False)
            all_enc.append(enc.detach().cpu())

    all_enc = torch.cat(all_enc, dim=0)
    all_s = torch.cat(all_s, dim=0)
    all_y = torch.cat(all_y, dim=0)

    encoded_dataset = TensorDataset(all_enc, all_s, all_y)
    print("Done.")

    return encoded_dataset


def classify_dataset(
    args: ClusterArgs, model: Model, data: Dataset
) -> Tuple[Tensor, Tensor, Tensor]:
    """Determine the class of every sample in the given dataset and save them to a file."""
    model.eval()
    cluster_ids: List[Tensor] = []
    all_s: List[Tensor] = []
    all_y: List[Tensor] = []

    data_loader = DataLoader(
        data, batch_size=args.encode_batch_size, pin_memory=True, shuffle=False, num_workers=4
    )

    with torch.set_grad_enabled(False):
        for (x, s, y) in data_loader:
            x = x.to(args._device, non_blocking=True)
            all_s.append(s)
            all_y.append(y)
            logits = model(x)
            preds = logits.argmax(dim=-1).detach().cpu()
            cluster_ids.append(preds)

    return torch.cat(cluster_ids, dim=0), torch.cat(all_s, dim=0), torch.cat(all_y, dim=0)<|MERGE_RESOLUTION|>--- conflicted
+++ resolved
@@ -7,17 +7,6 @@
 from torch import Tensor
 from tqdm import tqdm
 
-<<<<<<< HEAD
-import wandb
-from ethicml.algorithms.inprocess import LR
-from ethicml import run_metrics
-from ethicml.metrics import TNR, TPR, Accuracy, ProbPos, RenyiCorrelation
-from ethicml.utility import DataTuple, Prediction
-from shared.data import DatasetTriplet, get_data_tuples
-from shared.models.configs.classifiers import mp_32x32_net, fc_net, mp_64x64_net
-from shared.utils import wandb_log, prod
-=======
->>>>>>> fcf8b01a
 from clustering.configs import ClusterArgs
 from clustering.models import Encoder, Model
 
