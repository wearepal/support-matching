--- conflicted
+++ resolved
@@ -131,10 +131,7 @@
         if self.pred_y_loss_w > 0:
             model, _ = Fcn(
                 hidden_dim=self.pred_y_hidden_dim,
-<<<<<<< HEAD
-=======
                 num_hidden=self.pred_y_num_hidden,
->>>>>>> ff4d7e72
             )(input_dim=ae.encoding_size.zy, target_dim=y_dim)
             pred_y = Classifier(model=model, lr=self.lr).to(self.device)
         pred_s = None
