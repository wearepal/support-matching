from dataclasses import dataclass, field
from typing import Any, Final, Optional, Protocol, Tuple, Union

from conduit.data import CdtDataLoader, CdtDataset
from conduit.data.structures import TernarySample
import conduit.metrics as cdtm
from conduit.models.utils import prefix_keys
from loguru import logger
from omegaconf import DictConfig
from ranzen import implements
from ranzen.misc import gcopy
from ranzen.torch.loss import CrossEntropyLoss, ReductionType
import torch
from torch import Tensor
from tqdm import tqdm
import wandb

from src.arch.predictors import SetPredictor
from src.data import DataModule, resolve_device
from src.models import Optimizer, SetClassifier, SplitLatentAe
from src.utils import cat, to_item

__all__ = ["NeuralScorer", "NullScorer", "Scorer"]

_PBAR_COL: Final[str] = "#ffe252"


@torch.no_grad()
def _encode_and_score_recons(
    dl: CdtDataLoader[TernarySample],
    *,
    ae: SplitLatentAe,
    device: Union[str, torch.device],
    minimize: bool = False,
) -> Tuple[CdtDataset[TernarySample, Tensor, Tensor, Tensor], float]:
    device = resolve_device(device)
    ae.eval()
    ae.to(device)

    zy_ls, y_ls, s_ls = [], [], []
    recon_score = 0.0
    n = 0
    with torch.no_grad():
        for batch in tqdm(
            dl, desc="Encoding dataset and scoring reconstructions", colour=_PBAR_COL
        ):
            batch = batch.to(device, non_blocking=True)
            z = ae.encode(batch.x, transform_zs=False)
            zy_ls.append(z.zy)
            y_ls.append(batch.y)
            s_ls.append(batch.s)
            x_hat = ae.decode(z)
            recon_score -= to_item((batch.x - x_hat).abs().flatten(start_dim=1).mean(-1).sum())
            n += len(batch.x)
    recon_score /= n
    if minimize:
        recon_score *= -1
    zy, y, s = cat(zy_ls, y_ls, s_ls, dim=0, device="cpu")
    logger.info(f"Reconstruction score: {recon_score}")
    return CdtDataset(x=zy, y=y, s=s), recon_score


@torch.no_grad()
def balanced_accuracy(y_pred: Tensor, *, y_true: Tensor) -> Tensor:
    return cdtm.subclass_balanced_accuracy(y_pred=y_pred, y_true=y_true, s=y_true)


class Scorer(Protocol):
    def run(self, dm: DataModule[CdtDataset], *, device: torch.device, **kwargs: Any) -> float:
        ...


@dataclass(eq=False)
class NullScorer(Scorer):
<<<<<<< HEAD
=======
    @implements(Scorer)
>>>>>>> ff4d7e72
    def run(self, dm: DataModule[CdtDataset], *, device: torch.device, **kwargs: Any) -> float:
        return 0.0


@dataclass(eq=False)
class NeuralScorer(Scorer):
    steps: int = 5_000
    batch_size_tr: int = 16
    batch_size_te: Optional[int] = None
    batch_size_enc: Optional[int] = None

    optimizer_cls: Optimizer = Optimizer.ADAM
    lr: float = 1.0e-4
    weight_decay: float = 0
    optimizer_kwargs: Optional[DictConfig] = None
    optimizer: torch.optim.Optimizer = field(init=False)
    scheduler_cls: Optional[str] = None
    scheduler_kwargs: Optional[DictConfig] = None
    eval_batches: int = 1000
    inv_score_w: float = 1
    recon_score_w: float = 1
    minimize: bool = False

    @implements(Scorer)
    def run(
        self,
        dm: DataModule[CdtDataset],
        *,
        ae: SplitLatentAe,
        disc: SetPredictor,
        device: torch.device,
        use_wandb: bool = True,
    ) -> float:
        device = resolve_device(device)
        ae.eval()
        ae.to(device)
        disc.to(device)

        dm = gcopy(dm, batch_size_tr=self.batch_size_tr, deep=False)
        batch_size_enc = self.batch_size_tr if self.batch_size_enc is None else self.batch_size_enc
        logger.info("Encoding training set and scoring its reconstructions")
        dm.train, recon_score_tr = _encode_and_score_recons(
            dl=dm.train_dataloader(eval=True, batch_size=batch_size_enc),
            ae=ae,
            device=device,
            minimize=self.minimize,
        )
        logger.info("Encoding deployment set and scoring its reconstructions")
        dm.deployment, recon_score_dep = _encode_and_score_recons(
            dl=dm.deployment_dataloader(eval=True, batch_size=batch_size_enc),
            ae=ae,
            device=device,
            minimize=self.minimize,
        )
        score = recon_score = self.recon_score_w * 0.5 * (recon_score_tr + recon_score_dep)
        logger.info(f"Aggregate reconstruction score: {recon_score}")

        classifier = SetClassifier(
            model=disc,
            lr=self.lr,
            weight_decay=self.weight_decay,
            optimizer_cls=self.optimizer_cls,
            optimizer_kwargs=self.optimizer_kwargs,
            scheduler_cls=self.scheduler_cls,
            scheduler_kwargs=self.scheduler_kwargs,
            criterion=CrossEntropyLoss(reduction=ReductionType.mean),
        )
        logger.info("Training invariance-scorer")
        classifier.fit(
            dm.train_dataloader(batch_size=self.batch_size_tr),
            dm.deployment_dataloader(batch_size=self.batch_size_tr),
            steps=self.steps,
            use_wandb=False,
            device=device,
        )
        logger.info("Scoring invariance of encodings")
        batch_size_te = self.batch_size_tr if self.batch_size_te is None else self.batch_size_te
        et = classifier.predict(
            dm.train_dataloader(batch_size=batch_size_te),
            dm.deployment_dataloader(batch_size=batch_size_te),
            device=device,
            max_steps=self.eval_batches,
        )
        inv_score = balanced_accuracy(y_pred=et.y_pred, y_true=et.y_true)
        if not self.minimize:
            inv_score *= -1
        inv_score *= self.inv_score_w
        logger.info(f"Invariance score: {inv_score}")
        score += inv_score
        logger.info(f"Aggregate score: {score}")
        if use_wandb:
            log_dict = {"reconstruction": recon_score, "invariance": inv_score, "total": score}
            wandb.log(prefix_keys(log_dict, prefix="scorer", sep="/"))

        return to_item(score)<|MERGE_RESOLUTION|>--- conflicted
+++ resolved
@@ -72,10 +72,7 @@
 
 @dataclass(eq=False)
 class NullScorer(Scorer):
-<<<<<<< HEAD
-=======
     @implements(Scorer)
->>>>>>> ff4d7e72
     def run(self, dm: DataModule[CdtDataset], *, device: torch.device, **kwargs: Any) -> float:
         return 0.0
 
