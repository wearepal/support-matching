--- conflicted
+++ resolved
@@ -16,15 +16,9 @@
 direction:
 - maximize
 storage: null
-<<<<<<< HEAD
-study_name: erm
+study_name: supmatch
 n_trials: 40
 n_jobs: 4
-=======
-study_name: supmatch
-n_trials: 48
-n_jobs: 1
->>>>>>> 912e221e
 max_failure_rate: 0.0
 search_space: null
 custom_search_space: null
