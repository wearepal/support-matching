from enum import Enum, auto

__all__ = [
    "AdultDatasetSplit",
    "AggregatorType",
    "ClusteringLabel",
    "ClusteringMethod",
    "FdmDataset",
    "EncoderType",
    "MMDKernel",
    "PlMethod",
    "QuantizationLevel",
    "ReconstructionLoss",
    "VaeStd",
]


<<<<<<< HEAD
class FdmDataset(Enum):
    """Choice of dataset"""
=======
class DS(Enum):
    """Which dataset to use."""
>>>>>>> 324274a5

    adult = auto()
    cmnist = auto()
    celeba = auto()


class ClusteringLabel(Enum):
    """Which attribute(s) to cluster on."""

    s = auto()
    y = auto()
    both = auto()


class EncoderType(Enum):
    """Encoder type."""

    ae = auto()
    vae = auto()
    rotnet = auto()


<<<<<<< HEAD
class ReconstructionLoss(Enum):
    """ Reconstruction loss."""
=======
class RL(Enum):
    """Reconstruction loss."""
>>>>>>> 324274a5

    l1 = auto()
    l2 = auto()
    bce = auto()
    huber = auto()
    ce = auto()
    mixed = auto()


class VaeStd(Enum):
    """Activation to apply to the VAE's learned std to guarantee non-negativity."""

    softplus = auto()
    exp = auto()


class PlMethod(Enum):
    """Psuedo-labelling method."""

    ranking = auto()
    cosine = auto()


class ClusteringMethod(Enum):
    """Clustering method."""

    pl_enc = auto()
    pl_enc_no_norm = auto()
    pl_output = auto()
    kmeans = auto()


class DicriminatorMethod(Enum):
    """Discriminator method."""

    nn = auto()
    mmd = auto()


class MMDKernel(Enum):
    """Kernel to use for MMD (requires discriminator method to be set to MMD)."""

    linear = auto()
    rbf = auto()
    rq = auto()


<<<<<<< HEAD
class AggregatorType(Enum):
=======
class BWLoss(Enum):
    """Batch-wise loss."""

>>>>>>> 324274a5
    none = auto()
    attention = auto()
    simple = auto()
    transposed = auto()


class QuantizationLevel(Enum):
    """Quantization level."""

    three = 3
    five = 5
    eight = 8


class CelebaAttributes(Enum):
    """CelebA attributes."""

    _5_o_Clock_Shadow = auto()
    Arched_Eyebrows = auto()
    Attractive = auto()
    Bags_Under_Eyes = auto()
    Bald = auto()
    Bangs = auto()
    Big_Lips = auto()
    Big_Nose = auto()
    Black_Hair = auto()
    Blond_Hair = auto()
    Blurry = auto()
    Brown_Hair = auto()
    Bushy_Eyebrows = auto()
    Chubby = auto()
    Double_Chin = auto()
    Eyeglasses = auto()
    Goatee = auto()
    Gray_Hair = auto()
    Heavy_Makeup = auto()
    High_Cheekbones = auto()
    Male = auto()
    Mouth_Slightly_Open = auto()
    Mustache = auto()
    Narrow_Eyes = auto()
    No_Beard = auto()
    Oval_Face = auto()
    Pale_Skin = auto()
    Pointy_Nose = auto()
    Receding_Hairline = auto()
    Rosy_Cheeks = auto()
    Sideburns = auto()
    Smiling = auto()
    Straight_Hair = auto()
    Wavy_Hair = auto()
    Wearing_Earrings = auto()
    Wearing_Hat = auto()
    Wearing_Lipstick = auto()
    Wearing_Necklace = auto()
    Wearing_Necktie = auto()
    Young = auto()


class AdultDatasetSplit(Enum):
    """Adult dataset splits."""

    Sex = auto()
    Race = auto()
    Race_Binary = auto()
    Race_Sex = auto()
    Custom = auto()
    Nationality = auto()
    Education = auto()<|MERGE_RESOLUTION|>--- conflicted
+++ resolved
@@ -15,13 +15,8 @@
 ]
 
 
-<<<<<<< HEAD
 class FdmDataset(Enum):
     """Choice of dataset"""
-=======
-class DS(Enum):
-    """Which dataset to use."""
->>>>>>> 324274a5
 
     adult = auto()
     cmnist = auto()
@@ -44,13 +39,8 @@
     rotnet = auto()
 
 
-<<<<<<< HEAD
 class ReconstructionLoss(Enum):
     """ Reconstruction loss."""
-=======
-class RL(Enum):
-    """Reconstruction loss."""
->>>>>>> 324274a5
 
     l1 = auto()
     l2 = auto()
@@ -98,13 +88,9 @@
     rq = auto()
 
 
-<<<<<<< HEAD
 class AggregatorType(Enum):
-=======
-class BWLoss(Enum):
-    """Batch-wise loss."""
+    """Which aggreagation function to use (if any)."""
 
->>>>>>> 324274a5
     none = auto()
     attention = auto()
     simple = auto()
