import logging
import platform
from typing import Dict, NamedTuple, Optional, Tuple, Union

import ethicml as em
import ethicml.vision as emvi
from hydra.utils import to_absolute_path
import torch
from torch import Tensor
import torch.nn as nn
from torch.utils.data import Dataset, Subset
from torchvision import transforms
from torchvision.datasets import MNIST
from typing_extensions import Literal

from shared.configs import AdultDatasetSplit, BaseConfig, FdmDataset, QuantizationLevel

from .adult import load_adult_data
from .dataset_wrappers import TensorDataTupleDataset
from .misc import shrink_dataset
from .transforms import NoisyDequantize, Quantize

__all__ = ["DatasetTriplet", "load_dataset"]

log = logging.getLogger(__name__.split(".")[-1].upper())


class DatasetTriplet(NamedTuple):
    context: Dataset
    test: Dataset
    train: Dataset
    s_dim: int
    y_dim: int


class RawDataTuple(NamedTuple):
    x: Tensor
    s: Tensor
    y: Tensor


def load_dataset(cfg: BaseConfig) -> DatasetTriplet:
    context_data: Dataset
    test_data: Dataset
    train_data: Dataset
    args = cfg.data
    data_root = args.root or find_data_dir()

    # =============== get whole dataset ===================
    if args.dataset == FdmDataset.cmnist:
        augs = []
        if args.padding > 0:
            augs.append(nn.ConstantPad2d(padding=args.padding, value=0))
        if args.quant_level != QuantizationLevel.eight:
            augs.append(Quantize(args.quant_level.value))
        if args.input_noise:
            augs.append(NoisyDequantize(args.quant_level.value))

        train_data = MNIST(root=data_root, download=True, train=True)
        test_data: Union[Tuple, Dataset]
        test_data = MNIST(root=data_root, download=True, train=False)

        num_classes = 10
        if args.filter_map_labels:
            num_classes = max(args.filter_map_labels.values()) + 1
            if any(i not in args.filter_map_labels.values() for i in range(num_classes)):
                raise ValueError("Some values are skipped in filter_map_labels.")
<<<<<<< HEAD
            num_classes = len(args.filter_map_labels)
=======
>>>>>>> d3ab4bbf

            def _filter_(dataset: MNIST):
                final_mask = torch.zeros_like(dataset.targets).bool()
                for old_label, new_label in args.filter_map_labels.items():
                    mask = dataset.targets == int(old_label)
                    dataset.targets[mask] = new_label
                    final_mask |= mask
                dataset.data = dataset.data[final_mask]
                dataset.targets = dataset.targets[final_mask]

            _filter_(train_data)
            _filter_(test_data)

        num_colors = len(args.colors) if len(args.colors) > 0 else num_classes
        colorizer = emvi.LdColorizer(
            scale=args.scale,
            background=args.background,
            black=args.black,
            binarize=args.binarize,
            greyscale=args.greyscale,
            color_indices=args.colors or None,
        )

        test_data = (test_data.data, test_data.targets)
        context_len = round(args.context_pcnt * len(train_data))
        train_len = len(train_data) - context_len
        split_sizes = (context_len, train_len)
        shuffle_inds = torch.randperm(len(train_data))
        context_data, train_data = tuple(
            zip(
                *(
                    train_data.data[shuffle_inds].split(split_sizes),
                    train_data.targets[shuffle_inds].split(split_sizes),
                )
            )
        )

        def _colorize_subset(
            _subset: Tuple[Tensor, Tensor],
            _correlation: float,
            _decorr_op: Literal["random", "shift"],
        ) -> RawDataTuple:
            x, y = _subset
            x = x.unsqueeze(1).expand(-1, 3, -1, -1) / 255.0
            for aug in augs:
                x = aug(x)
            s = y.clone()
            if _decorr_op == "random":  # this is for context and test set
                indexes = torch.rand(s.shape) > _correlation
                s[indexes] = torch.randint_like(s[indexes], low=0, high=num_colors)
            elif cfg.bias.missing_s:  # this is one possibility for training set
                s = torch.randint_like(s, low=0, high=num_colors)
                for to_remove in cfg.bias.missing_s:
                    s[s == to_remove] = (to_remove + 1) % num_colors
            else:  # this is another possibility for training set
                indexes = torch.rand(s.shape) > _correlation
                s[indexes] = torch.fmod(s[indexes] + 1, num_colors)
            x_col = colorizer(x, s)
            return RawDataTuple(x=x_col, s=s, y=y)

        def _subsample_by_s_and_y(
            _data: RawDataTuple, _target_props: Dict[str, float]
        ) -> RawDataTuple:
            _x = _data.x
            _s = _data.s
            _y = _data.y
            smallest: Tuple[int, Optional[int], Optional[int]] = (int(1e10), None, None)
            for _class_id, _prop in _target_props.items():
                _class_id = int(_class_id)  # hydra doesn't allow ints as keys, so we have to cast
                assert 0 <= _prop <= 1, "proportions should be between 0 and 1"
                target_y = _class_id // num_classes
                target_s = _class_id % num_colors
                _indexes = (_y == int(target_y)) & (_s == int(target_s))
                _n_matches = len(_indexes.nonzero(as_tuple=False))
                _num_to_keep = round(_prop * (_n_matches - 1))
                _to_keep = torch.randperm(_n_matches) < _num_to_keep
                _indexes[_indexes.nonzero(as_tuple=False)[_to_keep]] = False
                _x = _x[~_indexes]
                _s = _s[~_indexes]
                _y = _y[~_indexes]

                if _num_to_keep != 0 and _num_to_keep < smallest[0]:
                    smallest = (_num_to_keep, target_y, target_s)
            if smallest[1] is not None:
                log.info(f"    Smallest cluster (y={smallest[1]}, s={smallest[2]}): {smallest[0]}")
            return RawDataTuple(x=_x, s=_s, y=_y)

        if cfg.bias.subsample_train:
            if cfg.bias.missing_s:
                raise RuntimeError("Don't use subsample_train and missing_s together!")
            # when we manually subsample the training set, we ignore color correlation
            train_data_t = _colorize_subset(train_data, _correlation=0, _decorr_op="random")
            log.info("Subsampling training set...")
            train_data_t = _subsample_by_s_and_y(train_data_t, cfg.bias.subsample_train)
        else:
            train_data_t = _colorize_subset(
                train_data, _correlation=args.color_correlation, _decorr_op="shift"
            )
        test_data_t = _colorize_subset(test_data, _correlation=0, _decorr_op="random")
        context_data_t = _colorize_subset(context_data, _correlation=0, _decorr_op="random")

        if cfg.bias.subsample_context:
            log.info("Subsampling context set...")
            context_data_t = _subsample_by_s_and_y(context_data_t, cfg.bias.subsample_context)
            # test data remains balanced
            # test_data = _subsample_by_class(*test_data, args.subsample)

        train_data = TensorDataTupleDataset(train_data_t.x, train_data_t.s, train_data_t.y)
        test_data = TensorDataTupleDataset(test_data_t.x, test_data_t.s, test_data_t.y)
        context_data = TensorDataTupleDataset(context_data_t.x, context_data_t.s, context_data_t.y)

        y_dim = 1 if num_classes == 2 else num_classes
        s_dim = 1 if num_colors == 2 else num_colors

    elif args.dataset == FdmDataset.celeba:

        image_size = 64
        transform = [
            transforms.Resize(image_size),
            transforms.CenterCrop(image_size),
            transforms.ToTensor(),
        ]
        if args.quant_level != QuantizationLevel.eight:
            transform.append(Quantize(args.quant_level.value))
        if args.input_noise:
            transform.append(NoisyDequantize(args.quant_level.value))

        transform.append(transforms.Normalize((0.5, 0.5, 0.5), (0.5, 0.5, 0.5)))
        transform = transforms.Compose(transform)

        # unbiased_pcnt = args.test_pcnt + args.context_pcnt
        dataset, base_dir = em.celeba(
            download_dir=data_root,
            label=args.celeba_target_attr.name,
            sens_attr=args.celeba_sens_attr.name,
            download=True,
            check_integrity=True,
        )
        assert dataset is not None
        all_data = emvi.TorchImageDataset(
            data=dataset.load(), root=base_dir, transform=transform, target_transform=None
        )

        size = len(all_data)
        context_len = round(args.context_pcnt * size)
        test_len = round(args.test_pcnt * size)
        train_len = size - context_len - test_len

        context_inds, train_inds, test_inds = torch.randperm(size).split(
            (context_len, train_len, test_len)
        )

        y_dim = 1
        s_dim = max(2, all_data.s_dim)

        def _subsample_inds_by_s_and_y(
            _data: emvi.TorchImageDataset, _subset_inds: Tensor, _target_props: Dict[str, float]
        ) -> Tensor:

            for _class_id, _prop in _target_props.items():
                _class_id = int(_class_id)  # hydra doesn't allow ints as keys, so we have to cast
                assert 0 <= _prop <= 1, "proportions should be between 0 and 1"
                _s = _data.s[_subset_inds]
                _y = _data.y[_subset_inds]
                target_y = _class_id // y_dim
                target_s = _class_id % s_dim
                _indexes = (_y == int(target_y)) & (_s == int(target_s))
                _n_matches = len(_indexes.nonzero(as_tuple=False))
                _to_keep = torch.randperm(_n_matches) < (round(_prop * (_n_matches - 1)))
                _indexes[_indexes.nonzero(as_tuple=False)[_to_keep]] = False
                _subset_inds = _subset_inds[~_indexes.squeeze()]

            return _subset_inds

        if cfg.bias.subsample_context:
            context_inds = _subsample_inds_by_s_and_y(
                all_data, context_inds, cfg.bias.subsample_context
            )
        if cfg.bias.subsample_train:
            train_inds = _subsample_inds_by_s_and_y(all_data, train_inds, cfg.bias.subsample_train)

        context_data = Subset(all_data, context_inds)
        train_data = Subset(all_data, train_inds)
        test_data = Subset(all_data, test_inds)

    elif args.dataset == FdmDataset.adult:
        context_data, train_data, test_data = load_adult_data(cfg)
        y_dim = 1
        if args.adult_split == AdultDatasetSplit.Education:
            s_dim = 3
        elif args.adult_split == AdultDatasetSplit.Sex:
            s_dim = 1
        else:
            raise ValueError(f"This split is not yet fully supported: {args.adult_split}")
    else:
        raise ValueError("Invalid choice of dataset.")

    if 0 < args.data_pcnt < 1:
        context_data = shrink_dataset(context_data, args.data_pcnt)
        train_data = shrink_dataset(train_data, args.data_pcnt)
        test_data = shrink_dataset(test_data, args.data_pcnt)

    return DatasetTriplet(
        context=context_data,
        test=test_data,
        train=train_data,
        s_dim=s_dim,
        y_dim=y_dim,
    )


def find_data_dir() -> str:
    """Find data directory for the current machine based on predefined mappings."""
    data_dirs = {
        "fear": "/mnt/data0/data",
        "hydra": "/mnt/archive/shared/data",
        "m900382.inf.susx.ac.uk": "/Users/tk324/PycharmProjects/NoSINN/data",
        # "turing": "/srv/galene0/shared/data",
    }
    name_of_machine = platform.node()  # name of machine as reported by operating system
    return data_dirs.get(name_of_machine, to_absolute_path("data"))<|MERGE_RESOLUTION|>--- conflicted
+++ resolved
@@ -65,10 +65,6 @@
             num_classes = max(args.filter_map_labels.values()) + 1
             if any(i not in args.filter_map_labels.values() for i in range(num_classes)):
                 raise ValueError("Some values are skipped in filter_map_labels.")
-<<<<<<< HEAD
-            num_classes = len(args.filter_map_labels)
-=======
->>>>>>> d3ab4bbf
 
             def _filter_(dataset: MNIST):
                 final_mask = torch.zeros_like(dataset.targets).bool()
