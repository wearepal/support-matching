[tool.poetry]
name = "support-matching"
version = "0.2.0"
description = "Addressing Missing Sources with Adversarial Support-Matching"
authors = ["PAL <info@wearepal.com>"]
packages = [
  # { include = "clustering" },
  { include = "advrep" },
  { include = "shared" },
  { include = "hydra_plugins" }
]
include=["clustering/py.typed", "advrep/py.typed", "shared/py.typed"]
classifiers=[
  "Programming Language :: Python :: 3.8",
  "Programming Language :: Python :: 3.9",
  "Operating System :: OS Independent",
  "Typing :: Typed",
]
readme="README.md"

[tool.poetry.dependencies]
python = ">=3.9.11,<3.11"
GitPython = { version = ">=2.1.11" }
hydra-core = { version = "^1.1.0" }
hydra-submitit-launcher = { version = "^1.1.5" }
lapjv = "*"
matplotlib = ">= 3.0.2, < 3.3.1"
numpy = { version = ">=1.22" }
pandas = { version = "^1.1" }
pillow = "*"
scikit-image = ">= 0.14"
scikit_learn = { version = ">=0.20.1" }
scipy = { version = ">=1.2.1" }
seaborn = { version = ">=0.9.0" }
teext = "*"
tqdm = { version = ">=4.31.1" }
typer = "*"
wandb = "*"
aioredis = "^1.3.1"
umap-learn = "^0.5.1"
llvmlite = ">=0.35.0.,<0.39"
<<<<<<< HEAD
ranzen = {version = "^1.2.1", extras = ["hydra"]}
torch-conduit = {git = "https://github.com/wearepal/conduit.git", branch = "main"}
ethicml = "^0.6.0"
=======
ranzen = {version = "^1.2.6", extras = ["hydra"]}
torch = "^1.11.0"
torch-conduit = "^0.1.1"
ethicml = "1.0.0a2"
>>>>>>> cb3589f7

[tool.poetry.dev-dependencies]
black = "*"
isort = "*"
mypy = "*"
pre-commit = "*"
pytest = "*"

[build-system]
requires = ["poetry-core>=1.0.0"]
build-backend = "poetry.core.masonry.api"

[tool.black]
line-length = 100
target-version = ['py37']

[tool.isort]
known_third_party = [
  "black",
  "click",
  "click_option_group",
  "ethicml",
  "hydra",
  "matplotlib",
  "mypy",
  "numpy",
  "omegaconf",
  "pandas",
  "pylint",
  "pytest",
  "scipy",
  "setuptools",
  "sklearn",
  "torch",
  "tqdm",
  "wandb",
]
known_future_library = []
extra_standard_library = ["dataclasses", "__future__", "typing_extensions"]
line_length = 88
profile = "black"
force_sort_within_sections = "True"
classes = ["MISSING", "TYPE_CHECKING", "LAFTR"]

[tool.pyright]
pythonVersion = "3.8"
typeCheckingMode = "strict"
reportMissingTypeStubs = "none"
reportUnknownParameterType = "none"
reportUnknownArgumentType = "none"
reportUnknownLambdaType = "none"
reportUnknownVariableType = "none"
reportUnknownMemberType = "none"
reportMissingTypeArgument = "none"
exclude = ["outputs", "multirun", "results", "data", "local_logging"]<|MERGE_RESOLUTION|>--- conflicted
+++ resolved
@@ -39,16 +39,10 @@
 aioredis = "^1.3.1"
 umap-learn = "^0.5.1"
 llvmlite = ">=0.35.0.,<0.39"
-<<<<<<< HEAD
-ranzen = {version = "^1.2.1", extras = ["hydra"]}
-torch-conduit = {git = "https://github.com/wearepal/conduit.git", branch = "main"}
-ethicml = "^0.6.0"
-=======
 ranzen = {version = "^1.2.6", extras = ["hydra"]}
 torch = "^1.11.0"
 torch-conduit = "^0.1.1"
 ethicml = "1.0.0a2"
->>>>>>> cb3589f7
 
 [tool.poetry.dev-dependencies]
 black = "*"
